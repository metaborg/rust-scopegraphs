[package]
name = "scopegraphs"
<<<<<<< HEAD
version = "0.3.1-rc0"
edition = "2021"
license = "MIT OR Apache-2.0"
authors = [
    "Aron Zwaan <A.S.Zwaan@tudelft.nl>",
    "Jonathan Dönszelmann <jonathan@donsz.nl>",
]
description = "A port of scopegraphs https://pl.ewi.tudelft.nl/research/projects/scope-graphs/ to Rust"
repository = "https://github.com/metaborg/rust-scopegraphs/"
rust-version = "1.75"

# See more keys and their definitions at https://doc.rust-lang.org/cargo/reference/manifest.html
=======
version.workspace = true
edition.workspace = true
license.workspace = true
authors.workspace = true
description.workspace = true
repository.workspace = true
rust-version.workspace = true
>>>>>>> a2dc7203

[dependencies]
futures = { version = "0.3", default-features = false, features = ["std"] }

bumpalo = "3"
scopegraphs-prust-lib = "0.1.0"
log = "0.4"

scopegraphs-macros.workspace = true
scopegraphs-regular-expressions.workspace = true
scopegraphs-render-docs = { workspace = true, optional = true }

[dev-dependencies]
env_logger = "0.11"
ctor = "0.2"
futures = { version = "0.3", default-features = false, features = [
    "alloc",
    "executor",
] }
smol = "2"
async-recursion = "1"
winnow = "0.6"

[features]
default = ["dot", "dynamic-regex"]
dot = ["scopegraphs-regular-expressions/dot", "scopegraphs-macros/dot"]
dynamic-regex = ["scopegraphs-regular-expressions/dynamic"]
documentation = ["dep:scopegraphs-render-docs"]

[package.metadata.playground]
features = ["documentation"]

[package.metadata.docs.rs]
features = ["documentation"]
rustdoc-args = ["--cfg", "docsrs", "--generate-link-to-definition"]
cargo-args = ["-Zunstable-options", "-Zrustdoc-scrape-examples"]<|MERGE_RESOLUTION|>--- conflicted
+++ resolved
@@ -1,19 +1,5 @@
 [package]
 name = "scopegraphs"
-<<<<<<< HEAD
-version = "0.3.1-rc0"
-edition = "2021"
-license = "MIT OR Apache-2.0"
-authors = [
-    "Aron Zwaan <A.S.Zwaan@tudelft.nl>",
-    "Jonathan Dönszelmann <jonathan@donsz.nl>",
-]
-description = "A port of scopegraphs https://pl.ewi.tudelft.nl/research/projects/scope-graphs/ to Rust"
-repository = "https://github.com/metaborg/rust-scopegraphs/"
-rust-version = "1.75"
-
-# See more keys and their definitions at https://doc.rust-lang.org/cargo/reference/manifest.html
-=======
 version.workspace = true
 edition.workspace = true
 license.workspace = true
@@ -21,7 +7,6 @@
 description.workspace = true
 repository.workspace = true
 rust-version.workspace = true
->>>>>>> a2dc7203
 
 [dependencies]
 futures = { version = "0.3", default-features = false, features = ["std"] }
