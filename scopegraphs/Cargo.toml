[package]
name = "scopegraphs"
version = "0.2.7"
edition = "2021"
license = "MIT OR Apache-2.0"
authors = [
    "Aron Zwaan <A.S.Zwaan@tudelft.nl>",
    "Jonathan Dönszelmann <J.B.Doenszelmann@tudelft.nl>",
]
description = "A port of scopegraphs https://pl.ewi.tudelft.nl/research/projects/scope-graphs/ to Rust"
repository = "https://github.com/metaborg/rust-scopegraphs/"
rust-version = "1.75"

# See more keys and their definitions at https://doc.rust-lang.org/cargo/reference/manifest.html

[dependencies]
futures = { version = "0.3.30", default-features = false, features = ["std"] }

bumpalo = "3.14.0"
scopegraphs-prust-lib = { version = "0.1.0" }
log = "0.4.20"

scopegraphs-macros = { path = "../scopegraphs-macros", version = "0.2.0" }
scopegraphs-regular-expressions = { path = "../scopegraphs-regular-expressions", version = "0.2.0" }

aquamarine = "0.5"

[dev-dependencies]
env_logger = "0.10.1"
ctor = "0.2.5"
futures = { version = "0.3.30", default-features = false, features = [
    "alloc",
    "executor",
] }
smol = "2.0.0"
async-recursion = "1.1.1"
winnow = "0.6.8"

[features]
default = ["dot", "dynamic-regex"]
<<<<<<< HEAD
dot = [
    "scopegraphs-regular-expressions/dot",
    "scopegraphs-macros/dot",
    "dep:dot",
]
=======
dot = ["scopegraphs-regular-expressions/dot", "scopegraphs-macros/dot"]
>>>>>>> 6b217547
dynamic-regex = ["scopegraphs-regular-expressions/dynamic"]
documentation = []

[package.metadata.playground]
features = ["documentation"]

[package.metadata.docs.rs]
features = ["documentation"]
rustdoc-args = ["--cfg", "docsrs", "--generate-link-to-definition"]
cargo-args = ["-Zunstable-options", "-Zrustdoc-scrape-examples"]<|MERGE_RESOLUTION|>--- conflicted
+++ resolved
@@ -23,8 +23,6 @@
 scopegraphs-macros = { path = "../scopegraphs-macros", version = "0.2.0" }
 scopegraphs-regular-expressions = { path = "../scopegraphs-regular-expressions", version = "0.2.0" }
 
-aquamarine = "0.5"
-
 [dev-dependencies]
 env_logger = "0.10.1"
 ctor = "0.2.5"
@@ -38,15 +36,7 @@
 
 [features]
 default = ["dot", "dynamic-regex"]
-<<<<<<< HEAD
-dot = [
-    "scopegraphs-regular-expressions/dot",
-    "scopegraphs-macros/dot",
-    "dep:dot",
-]
-=======
 dot = ["scopegraphs-regular-expressions/dot", "scopegraphs-macros/dot"]
->>>>>>> 6b217547
 dynamic-regex = ["scopegraphs-regular-expressions/dynamic"]
 documentation = []
 
