--- conflicted
+++ resolved
@@ -33,15 +33,8 @@
     pub trait Sealed {}
 }
 
-<<<<<<< HEAD
-use crate::{
-    scopegraph::{InnerScopeGraph, Scope},
-    Label, ScopeGraph,
-};
-=======
 use crate::scopegraph::{InnerScopeGraph, Scope};
-use crate::Label;
->>>>>>> 169d9d9c
+use crate::{Label, ScopeGraph};
 use private::Sealed;
 use std::{fmt::Debug, hash::Hash, marker::PhantomData};
 
@@ -117,7 +110,7 @@
 pub struct Witness(pub(crate) ());
 
 /// Marker trait for completeness strategies that require edges to be closed explicitly.
-pub trait UserClosed<LABEL, DATA>: Completeness<LABEL, DATA> {
+pub trait UserClosed<LABEL: Label, DATA>: Completeness<LABEL, DATA> {
     #[doc(hidden)]
     fn close(&self, scope: Scope, label: &LABEL, witness: Witness);
 }
@@ -125,7 +118,7 @@
 /// Marker trait for completeness strategies that do not require edges to be closed explicitly.
 ///
 /// Used to make the correct API's available on scope graphs.
-pub trait Implicit<LABEL, DATA>: Completeness<LABEL, DATA> {}
+pub trait Implicit<LABEL: Label, DATA>: Completeness<LABEL, DATA> {}
 
 // Edge extension permissions for UserClosed Completenesses
 
@@ -154,7 +147,6 @@
     /// This is the trick! When the permission is dropped, we know for sure that no future extensions will be made (otherwise, [self] should have been kept alive)
     /// Thus, we can close the critical edge.
     fn drop(&mut self) {
-        println!("Closing {:?}/{:?}", self.scope, self.label);
         self.sg.close(self.scope, &self.label, Witness(()))
     }
 }
