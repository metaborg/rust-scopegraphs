use crate::completeness::private::Sealed;
use crate::completeness::{Completeness, CriticalEdgeBasedCompleteness, Delay, ExplicitClose};
use crate::future_wrapper::FutureWrapper;
use crate::label::Label;
use crate::scopegraph::{InnerScopeGraph, Scope};
use std::cell::RefCell;
use std::collections::{HashMap, HashSet};
use std::future::poll_fn;
use std::hash::Hash;
use std::task::{Poll, Waker};

use super::{UserClosed, Witness};

/// A completeness strategy that makes queries return a [`Future`](std::future::Future)
/// in case one of the scopes that the query runs over was not yet closed.
/// The future resolves once all such scopes *are* closed.
///
/// Using [`FutureCompleteness`], you can somewhat delegate the task of scheduling
/// typechecking to one of rust's executors, be it [`tokio`](https://docs.rs/tokio)
/// or [`futures::block_on`](https://docs.rs/futures/latest/futures/executor/fn.block_on.html).
// TODO: add practical lessons from Lace.
///
/// Extends, and contains an instance of, [`ExplicitClose`].
#[derive(Debug)]
pub struct FutureCompleteness<LABEL: Label> {
    explicit_close: ExplicitClose<LABEL>,
    wakers: RefCell<HashMap<Delay<LABEL>, Vec<Waker>>>,
}

impl<LABEL: Label> Default for FutureCompleteness<LABEL> {
    fn default() -> Self {
        Self {
            explicit_close: ExplicitClose::<LABEL>::default(),
            wakers: RefCell::new(HashMap::default()),
        }
    }
}

impl<LABEL: Label> Sealed for FutureCompleteness<LABEL> {}

impl<LABEL: Hash + Eq + Label + Copy, DATA> Completeness<LABEL, DATA>
    for FutureCompleteness<LABEL>
{
    fn cmpl_new_scope(&self, inner_scope_graph: &InnerScopeGraph<LABEL, DATA>, scope: Scope) {
        self.explicit_close.cmpl_new_scope(inner_scope_graph, scope)
    }

    fn cmpl_new_complete_scope(&self, _: &InnerScopeGraph<LABEL, DATA>, _: Scope) {
        <FutureCompleteness<LABEL> as CriticalEdgeBasedCompleteness<LABEL, DATA>>::init_scope_with(
            self,
            HashSet::new(), // init with empty label set to prevent extension
        )
    }

    type NewEdgeResult = <ExplicitClose<LABEL> as Completeness<LABEL, DATA>>::NewEdgeResult;

    fn cmpl_new_edge(
        &self,
        inner_scope_graph: &InnerScopeGraph<LABEL, DATA>,
        src: Scope,
        lbl: LABEL,
        dst: Scope,
    ) -> Self::NewEdgeResult {
        self.explicit_close
            .cmpl_new_edge(inner_scope_graph, src, lbl, dst)
    }

    type GetEdgesResult<'rslv> = FutureWrapper<'rslv, Vec<Scope>> where Self: 'rslv, LABEL: 'rslv, DATA: 'rslv;

    fn cmpl_get_edges<'rslv>(
        &'rslv self,
        inner_scope_graph: &'rslv InnerScopeGraph<LABEL, DATA>,
        src: Scope,
        lbl: LABEL,
    ) -> Self::GetEdgesResult<'rslv>
    where
        LABEL: 'rslv,
        DATA: 'rslv,
    {
        FutureWrapper::new(poll_fn(move |cx| {
            match self
                .explicit_close
                .cmpl_get_edges(inner_scope_graph, src, lbl)
            {
                Ok(scopes) => Poll::Ready(scopes),
                Err(delay) => {
                    self.wakers
                        .borrow_mut()
                        .entry(delay)
                        .or_default()
                        .push(cx.waker().clone());
                    Poll::Pending
                }
            }
        }))
    }
}

<<<<<<< HEAD
impl<LABEL: Hash + Eq + Label + Copy, DATA> CriticalEdgeBasedCompleteness<LABEL, DATA>
    for FutureCompleteness<LABEL>
{
    fn init_scope_with(&self, open_edges: HashSet<LABEL>) {
        <ExplicitClose<LABEL> as CriticalEdgeBasedCompleteness<LABEL, DATA>>::init_scope_with(
            &self.explicit_close,
            open_edges,
        );
    }
}

impl<LABEL: Hash + Eq + Label + Copy, DATA> UserClosed<LABEL, DATA> for FutureCompleteness<LABEL> {
    /// Close a scope for a certain label
    /// // TODO: link to "closing" in concepts
    fn close(&self, scope: Scope, label: &LABEL, _witness: Witness) {
        UserClosed::<_, DATA>::close(&self.explicit_close, scope, label, _witness);
=======
impl<LABEL: Label + Hash> FutureCompleteness<LABEL> {
    pub(crate) fn close(&self, scope: Scope, label: &LABEL) {
        self.explicit_close.close(scope, label);
>>>>>>> 169d9d9c
        for waker in self
            .wakers
            .borrow()
            .get(&Delay {
                scope,
                label: *label,
            })
            .into_iter()
            .flatten()
        {
            waker.wake_by_ref()
        }
    }
}<|MERGE_RESOLUTION|>--- conflicted
+++ resolved
@@ -96,7 +96,6 @@
     }
 }
 
-<<<<<<< HEAD
 impl<LABEL: Hash + Eq + Label + Copy, DATA> CriticalEdgeBasedCompleteness<LABEL, DATA>
     for FutureCompleteness<LABEL>
 {
@@ -113,11 +112,6 @@
     /// // TODO: link to "closing" in concepts
     fn close(&self, scope: Scope, label: &LABEL, _witness: Witness) {
         UserClosed::<_, DATA>::close(&self.explicit_close, scope, label, _witness);
-=======
-impl<LABEL: Label + Hash> FutureCompleteness<LABEL> {
-    pub(crate) fn close(&self, scope: Scope, label: &LABEL) {
-        self.explicit_close.close(scope, label);
->>>>>>> 169d9d9c
         for waker in self
             .wakers
             .borrow()
