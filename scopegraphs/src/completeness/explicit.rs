use crate::completeness::private::Sealed;
use crate::completeness::{
    Completeness, CriticalEdgeBasedCompleteness, CriticalEdgeSet, Delay, EdgeClosedError,
    EdgesOrDelay,
};
use crate::scopegraph::{InnerScopeGraph, Scope};
use crate::Label;
use std::{collections::HashSet, hash::Hash};

use super::{UserClosed, Witness};

/// Critical-edge based [`Completeness`] implementation.
///
/// Unlike [`ImplicitClose`](super::ImplicitClose), this implementation shifts responsibility of closing edges to the
/// _type checker writer_. I.e., they have to insert `sg.close(scope, label)` statements at the
/// appropriate positions in the code.
///
/// Returns [`EdgeClosedError`] when an edge is added to a scope in which the label is already
/// closed (by an explicit close of the type checker writer).
///
/// Returns [`Delay`] when edges are retrieved (e.g. during query resolution) for an edge that is
/// not yet closed.
#[derive(Debug)]
pub struct ExplicitClose<LABEL: Label> {
    critical_edges: CriticalEdgeSet<LABEL>,
}

impl<LABEL: Label> Default for ExplicitClose<LABEL> {
    fn default() -> Self {
        ExplicitClose {
            critical_edges: CriticalEdgeSet::default(),
        }
    }
}

impl<LABEL: Label> Sealed for ExplicitClose<LABEL> {}

impl<LABEL: Hash + Eq + Label, DATA> Completeness<LABEL, DATA> for ExplicitClose<LABEL> {
    fn cmpl_new_scope(&self, _: &InnerScopeGraph<LABEL, DATA>, _: Scope) {
        <ExplicitClose<LABEL> as CriticalEdgeBasedCompleteness<LABEL, DATA>>::init_scope_with(
            self,
            LABEL::iter().collect(), // init with all labels: programmer is responsible for closing edges
        )
    }

    fn cmpl_new_complete_scope(&self, _: &InnerScopeGraph<LABEL, DATA>, _: Scope) {
        <ExplicitClose<LABEL> as CriticalEdgeBasedCompleteness<LABEL, DATA>>::init_scope_with(
            self,
            HashSet::new(), // init with empty label set to prevent extension
        )
    }

    type NewEdgeResult = Result<(), EdgeClosedError<LABEL>>;

    fn cmpl_new_edge(
        &self,
        inner_scope_graph: &InnerScopeGraph<LABEL, DATA>,
        src: Scope,
        lbl: LABEL,
        dst: Scope,
    ) -> Self::NewEdgeResult {
        if self.critical_edges.is_open(src, &lbl) {
            inner_scope_graph.add_edge(src, lbl, dst);
            Ok(())
        } else {
            Err(EdgeClosedError {
                scope: src,
                label: lbl,
            })
        }
    }

    type GetEdgesResult<'rslv> = EdgesOrDelay<Vec<Scope>, LABEL>
        where
            Self: 'rslv, LABEL: 'rslv, DATA: 'rslv;

    fn cmpl_get_edges<'rslv>(
        &self,
        inner_scope_graph: &InnerScopeGraph<LABEL, DATA>,
        src: Scope,
        lbl: LABEL,
    ) -> Self::GetEdgesResult<'rslv>
    where
        LABEL: 'rslv,
        DATA: 'rslv,
    {
        if self.critical_edges.is_open(src, &lbl) {
            Err(Delay {
                scope: src,
                label: lbl,
            })
        } else {
            Ok(inner_scope_graph.get_edges(src, lbl))
        }
    }
}

impl<LABEL: Hash + Eq + Label, DATA> CriticalEdgeBasedCompleteness<LABEL, DATA>
    for ExplicitClose<LABEL>
{
    fn init_scope_with(&self, open_labels: HashSet<LABEL>) {
        self.critical_edges.init_scope(open_labels)
    }
}

<<<<<<< HEAD
impl<LABEL: Hash + Eq + Label, DATA> UserClosed<LABEL, DATA> for ExplicitClose<LABEL> {
=======
impl<LABEL: Label + Hash> ExplicitClose<LABEL> {
>>>>>>> 169d9d9c
    /// Close a scope for a certain label
    /// // TODO: link to "closing" in concepts
    fn close(&self, scope: Scope, label: &LABEL, _witness: Witness) {
        self.critical_edges.close(scope, label);
    }
<<<<<<< HEAD
=======
}

impl<'sg, LABEL: Label + Hash, DATA> ScopeGraph<'sg, LABEL, DATA, ExplicitClose<LABEL>> {
    // TODO: fix this sentence
    /// Closes an edge, (i.e., prohibit future new
    ///
    /// For example, the following program will return an error.
    /// ```
    /// # use scopegraphs::completeness::ExplicitClose;
    /// # use scopegraphs::Label;
    /// # use scopegraphs::Storage;
    /// # use scopegraphs::ScopeGraph;
    ///
    /// # #[derive(Eq, Hash, PartialEq, Label, Copy, Clone)] enum Lbl { Def }
    /// # use Lbl::*;
    /// let storage = Storage::new();
    /// let mut sg = ScopeGraph::<Lbl, usize, _>::new(&storage, ExplicitClose::default());
    ///
    /// let s1 = sg.add_scope_with(0, [Def]);
    /// let s2 = sg.add_scope_closed(42);
    ///
    /// sg.close(s1, &Def);
    /// sg.add_edge(s1, Def, s2).expect_err("cannot add edge after closing edge");
    /// ```
    ///
    /// Closing is required to permit queries to traverse these edges:
    /// ```
    ///
    /// # use scopegraphs::completeness::ExplicitClose;
    /// # use scopegraphs::ScopeGraph;
    /// # use scopegraphs::resolve::{DefaultDataEquivalence, DefaultLabelOrder, EdgeOrData, Resolve};
    /// # use scopegraphs_macros::{compile_regex, Label};
    /// # use scopegraphs::Storage;
    /// #
    /// # #[derive(Eq, Hash, PartialEq, Label, Debug, Copy, Clone)]
    /// # enum Lbl { Def }
    /// # use Lbl::*;
    /// # type LblD = EdgeOrData<Lbl>;
    /// #
    /// # compile_regex!(type Regex<Lbl> = Def);
    /// let storage = Storage::new();
    /// let mut sg = ScopeGraph::<Lbl, usize, _>::new(&storage, ExplicitClose::default());
    ///
    /// let s1 = sg.add_scope_with(0, [Def]);
    /// let s2 = sg.add_scope_closed(42);
    ///
    /// // Note: not calling `sg.close(s1, &Def)`
    ///
    /// let query_result = sg.query()
    ///     .with_path_wellformedness(Regex::new()) // regex: `Def`
    ///     .with_data_wellformedness(|x: &usize| *x == 42) // match `42`
    ///     .resolve(s1);
    ///
    /// query_result.expect_err("require s1/Def to be closed");
    /// ```
    ///
    /// Closing allows queries to resolve:
    /// ```
    ///
    /// # use scopegraphs::completeness::ExplicitClose;
    /// # use scopegraphs::ScopeGraph;
    /// # use scopegraphs::resolve::{DefaultDataEquivalence, DefaultLabelOrder, EdgeOrData, Resolve};
    /// # use scopegraphs_macros::{compile_regex, Label};
    /// # use scopegraphs::Storage;
    /// #
    /// # #[derive(Eq, Hash, PartialEq, Label, Debug, Copy, Clone)]
    /// # enum Lbl { Def }
    /// # use Lbl::*;
    /// # type LblD = EdgeOrData<Lbl>;
    /// #
    /// # compile_regex!(type Regex<Lbl> = Def);
    /// let storage = Storage::new();
    /// let mut sg = ScopeGraph::<Lbl, usize, _>::new(&storage, ExplicitClose::default());
    ///
    /// let s1 = sg.add_scope_with(0, [Def]);
    /// let s2 = sg.add_scope_closed(42);
    ///
    /// // Note: closing the edge *after* creating all edges, *before* doing the query
    /// sg.close(s1, &Def);
    ///
    /// let query_result = sg.query()
    ///     .with_path_wellformedness(Regex::new()) // regex: `Def`
    ///     .with_data_wellformedness(|x: &usize| *x == 42) // match `42`
    ///     .resolve(s1);
    ///
    /// query_result.expect("query should return result");
    /// ```
    pub fn close(&self, scope: Scope, label: &LABEL) {
        self.completeness.close(scope, label)
    }
}

impl<'sg, LABEL: Label + Hash, DATA> ScopeGraph<'sg, LABEL, DATA, FutureCompleteness<LABEL>> {
    // TODO: update this example to use futures
    // TODO: fix this sentence
    /// Closes an edge, (i.e., prohibit future new
    ///
    /// For example, the following program will return an error.
    /// ```
    /// # use scopegraphs::completeness::ExplicitClose;
    /// # use scopegraphs::ScopeGraph;
    /// # use scopegraphs_macros::Label;
    /// # use scopegraphs::Storage;
    /// # #[derive(Eq, Hash, PartialEq, Label, Copy, Clone)] enum Lbl { Def }
    /// # use Lbl::*;
    /// let storage = Storage::new();
    /// let mut sg = ScopeGraph::<Lbl, usize, _>::new(&storage, ExplicitClose::default());
    ///
    /// let s1 = sg.add_scope_with(0, [Def]);
    /// let s2 = sg.add_scope_closed(42);
    ///
    /// sg.close(s1, &Def);
    /// sg.add_edge(s1, Def, s2).expect_err("cannot add edge after closing edge");
    /// ```
    ///
    /// Closing is required to permit queries to traverse these edges:
    /// ```
    ///
    /// # use scopegraphs::completeness::ExplicitClose;
    /// # use scopegraphs::ScopeGraph;
    /// # use scopegraphs::resolve::{DefaultDataEquivalence, DefaultLabelOrder, EdgeOrData, Resolve};
    /// # use scopegraphs_macros::{compile_regex, Label};
    /// # use scopegraphs::Storage;
    /// #
    /// # #[derive(Eq, Hash, PartialEq, Label, Debug, Copy, Clone)]
    /// # enum Lbl { Def }
    /// # use Lbl::*;
    /// # type LblD = EdgeOrData<Lbl>;
    /// #
    /// # compile_regex!(type Regex<Lbl> = Def);
    /// let storage = Storage::new();
    /// let mut sg = ScopeGraph::<Lbl, usize, _>::new(&storage, ExplicitClose::default());
    ///
    /// let s1 = sg.add_scope_with(0, [Def]);
    /// let s2 = sg.add_scope_closed(42);
    ///
    /// // Note: not calling `sg.close(s1, &Def)`
    ///
    /// let query_result = sg.query()
    ///     .with_path_wellformedness(Regex::new()) // regex: `Def`
    ///     .with_data_wellformedness(|x: &usize| *x == 42) // match `42`
    ///     .resolve(s1);
    ///
    /// query_result.expect_err("require s1/Def to be closed");
    /// ```
    ///
    /// Closing allows queries to resolve:
    /// ```
    ///
    /// # use scopegraphs::completeness::ExplicitClose;
    /// # use scopegraphs::ScopeGraph;
    /// # use scopegraphs::resolve::{DefaultDataEquivalence, DefaultLabelOrder, EdgeOrData, Resolve};
    /// # use scopegraphs_macros::{compile_regex, Label};
    /// # use scopegraphs::Storage;
    /// #
    /// # #[derive(Eq, Hash, PartialEq, Label, Debug, Copy, Clone)]
    /// # enum Lbl { Def }
    /// # use Lbl::*;
    /// # type LblD = EdgeOrData<Lbl>;
    /// #
    /// # compile_regex!(type Regex<Lbl> = Def);
    /// let storage = Storage::new();
    /// let mut sg = ScopeGraph::<Lbl, usize, _>::new(&storage, ExplicitClose::default());
    ///
    /// let s1 = sg.add_scope_with(0, [Def]);
    /// let s2 = sg.add_scope_closed(42);
    ///
    /// // Note: closing the edge *after* creating all edges, *before* doing the query
    /// sg.close(s1, &Def);
    ///
    /// let query_result = sg.query()
    ///     .with_path_wellformedness(Regex::new()) // regex: `Def`
    ///     .with_data_wellformedness(|x: &usize| *x == 42) // match `42`
    ///     .resolve(s1);
    ///
    /// query_result.expect("query should return result");
    /// ```
    pub fn close(&self, scope: Scope, label: &LABEL) {
        self.completeness.close(scope, label)
    }
>>>>>>> 169d9d9c
}<|MERGE_RESOLUTION|>--- conflicted
+++ resolved
@@ -103,197 +103,10 @@
     }
 }
 
-<<<<<<< HEAD
-impl<LABEL: Hash + Eq + Label, DATA> UserClosed<LABEL, DATA> for ExplicitClose<LABEL> {
-=======
-impl<LABEL: Label + Hash> ExplicitClose<LABEL> {
->>>>>>> 169d9d9c
+impl<LABEL: Hash + Label, DATA> UserClosed<LABEL, DATA> for ExplicitClose<LABEL> {
     /// Close a scope for a certain label
     /// // TODO: link to "closing" in concepts
     fn close(&self, scope: Scope, label: &LABEL, _witness: Witness) {
         self.critical_edges.close(scope, label);
     }
-<<<<<<< HEAD
-=======
-}
-
-impl<'sg, LABEL: Label + Hash, DATA> ScopeGraph<'sg, LABEL, DATA, ExplicitClose<LABEL>> {
-    // TODO: fix this sentence
-    /// Closes an edge, (i.e., prohibit future new
-    ///
-    /// For example, the following program will return an error.
-    /// ```
-    /// # use scopegraphs::completeness::ExplicitClose;
-    /// # use scopegraphs::Label;
-    /// # use scopegraphs::Storage;
-    /// # use scopegraphs::ScopeGraph;
-    ///
-    /// # #[derive(Eq, Hash, PartialEq, Label, Copy, Clone)] enum Lbl { Def }
-    /// # use Lbl::*;
-    /// let storage = Storage::new();
-    /// let mut sg = ScopeGraph::<Lbl, usize, _>::new(&storage, ExplicitClose::default());
-    ///
-    /// let s1 = sg.add_scope_with(0, [Def]);
-    /// let s2 = sg.add_scope_closed(42);
-    ///
-    /// sg.close(s1, &Def);
-    /// sg.add_edge(s1, Def, s2).expect_err("cannot add edge after closing edge");
-    /// ```
-    ///
-    /// Closing is required to permit queries to traverse these edges:
-    /// ```
-    ///
-    /// # use scopegraphs::completeness::ExplicitClose;
-    /// # use scopegraphs::ScopeGraph;
-    /// # use scopegraphs::resolve::{DefaultDataEquivalence, DefaultLabelOrder, EdgeOrData, Resolve};
-    /// # use scopegraphs_macros::{compile_regex, Label};
-    /// # use scopegraphs::Storage;
-    /// #
-    /// # #[derive(Eq, Hash, PartialEq, Label, Debug, Copy, Clone)]
-    /// # enum Lbl { Def }
-    /// # use Lbl::*;
-    /// # type LblD = EdgeOrData<Lbl>;
-    /// #
-    /// # compile_regex!(type Regex<Lbl> = Def);
-    /// let storage = Storage::new();
-    /// let mut sg = ScopeGraph::<Lbl, usize, _>::new(&storage, ExplicitClose::default());
-    ///
-    /// let s1 = sg.add_scope_with(0, [Def]);
-    /// let s2 = sg.add_scope_closed(42);
-    ///
-    /// // Note: not calling `sg.close(s1, &Def)`
-    ///
-    /// let query_result = sg.query()
-    ///     .with_path_wellformedness(Regex::new()) // regex: `Def`
-    ///     .with_data_wellformedness(|x: &usize| *x == 42) // match `42`
-    ///     .resolve(s1);
-    ///
-    /// query_result.expect_err("require s1/Def to be closed");
-    /// ```
-    ///
-    /// Closing allows queries to resolve:
-    /// ```
-    ///
-    /// # use scopegraphs::completeness::ExplicitClose;
-    /// # use scopegraphs::ScopeGraph;
-    /// # use scopegraphs::resolve::{DefaultDataEquivalence, DefaultLabelOrder, EdgeOrData, Resolve};
-    /// # use scopegraphs_macros::{compile_regex, Label};
-    /// # use scopegraphs::Storage;
-    /// #
-    /// # #[derive(Eq, Hash, PartialEq, Label, Debug, Copy, Clone)]
-    /// # enum Lbl { Def }
-    /// # use Lbl::*;
-    /// # type LblD = EdgeOrData<Lbl>;
-    /// #
-    /// # compile_regex!(type Regex<Lbl> = Def);
-    /// let storage = Storage::new();
-    /// let mut sg = ScopeGraph::<Lbl, usize, _>::new(&storage, ExplicitClose::default());
-    ///
-    /// let s1 = sg.add_scope_with(0, [Def]);
-    /// let s2 = sg.add_scope_closed(42);
-    ///
-    /// // Note: closing the edge *after* creating all edges, *before* doing the query
-    /// sg.close(s1, &Def);
-    ///
-    /// let query_result = sg.query()
-    ///     .with_path_wellformedness(Regex::new()) // regex: `Def`
-    ///     .with_data_wellformedness(|x: &usize| *x == 42) // match `42`
-    ///     .resolve(s1);
-    ///
-    /// query_result.expect("query should return result");
-    /// ```
-    pub fn close(&self, scope: Scope, label: &LABEL) {
-        self.completeness.close(scope, label)
-    }
-}
-
-impl<'sg, LABEL: Label + Hash, DATA> ScopeGraph<'sg, LABEL, DATA, FutureCompleteness<LABEL>> {
-    // TODO: update this example to use futures
-    // TODO: fix this sentence
-    /// Closes an edge, (i.e., prohibit future new
-    ///
-    /// For example, the following program will return an error.
-    /// ```
-    /// # use scopegraphs::completeness::ExplicitClose;
-    /// # use scopegraphs::ScopeGraph;
-    /// # use scopegraphs_macros::Label;
-    /// # use scopegraphs::Storage;
-    /// # #[derive(Eq, Hash, PartialEq, Label, Copy, Clone)] enum Lbl { Def }
-    /// # use Lbl::*;
-    /// let storage = Storage::new();
-    /// let mut sg = ScopeGraph::<Lbl, usize, _>::new(&storage, ExplicitClose::default());
-    ///
-    /// let s1 = sg.add_scope_with(0, [Def]);
-    /// let s2 = sg.add_scope_closed(42);
-    ///
-    /// sg.close(s1, &Def);
-    /// sg.add_edge(s1, Def, s2).expect_err("cannot add edge after closing edge");
-    /// ```
-    ///
-    /// Closing is required to permit queries to traverse these edges:
-    /// ```
-    ///
-    /// # use scopegraphs::completeness::ExplicitClose;
-    /// # use scopegraphs::ScopeGraph;
-    /// # use scopegraphs::resolve::{DefaultDataEquivalence, DefaultLabelOrder, EdgeOrData, Resolve};
-    /// # use scopegraphs_macros::{compile_regex, Label};
-    /// # use scopegraphs::Storage;
-    /// #
-    /// # #[derive(Eq, Hash, PartialEq, Label, Debug, Copy, Clone)]
-    /// # enum Lbl { Def }
-    /// # use Lbl::*;
-    /// # type LblD = EdgeOrData<Lbl>;
-    /// #
-    /// # compile_regex!(type Regex<Lbl> = Def);
-    /// let storage = Storage::new();
-    /// let mut sg = ScopeGraph::<Lbl, usize, _>::new(&storage, ExplicitClose::default());
-    ///
-    /// let s1 = sg.add_scope_with(0, [Def]);
-    /// let s2 = sg.add_scope_closed(42);
-    ///
-    /// // Note: not calling `sg.close(s1, &Def)`
-    ///
-    /// let query_result = sg.query()
-    ///     .with_path_wellformedness(Regex::new()) // regex: `Def`
-    ///     .with_data_wellformedness(|x: &usize| *x == 42) // match `42`
-    ///     .resolve(s1);
-    ///
-    /// query_result.expect_err("require s1/Def to be closed");
-    /// ```
-    ///
-    /// Closing allows queries to resolve:
-    /// ```
-    ///
-    /// # use scopegraphs::completeness::ExplicitClose;
-    /// # use scopegraphs::ScopeGraph;
-    /// # use scopegraphs::resolve::{DefaultDataEquivalence, DefaultLabelOrder, EdgeOrData, Resolve};
-    /// # use scopegraphs_macros::{compile_regex, Label};
-    /// # use scopegraphs::Storage;
-    /// #
-    /// # #[derive(Eq, Hash, PartialEq, Label, Debug, Copy, Clone)]
-    /// # enum Lbl { Def }
-    /// # use Lbl::*;
-    /// # type LblD = EdgeOrData<Lbl>;
-    /// #
-    /// # compile_regex!(type Regex<Lbl> = Def);
-    /// let storage = Storage::new();
-    /// let mut sg = ScopeGraph::<Lbl, usize, _>::new(&storage, ExplicitClose::default());
-    ///
-    /// let s1 = sg.add_scope_with(0, [Def]);
-    /// let s2 = sg.add_scope_closed(42);
-    ///
-    /// // Note: closing the edge *after* creating all edges, *before* doing the query
-    /// sg.close(s1, &Def);
-    ///
-    /// let query_result = sg.query()
-    ///     .with_path_wellformedness(Regex::new()) // regex: `Def`
-    ///     .with_data_wellformedness(|x: &usize| *x == 42) // match `42`
-    ///     .resolve(s1);
-    ///
-    /// query_result.expect("query should return result");
-    /// ```
-    pub fn close(&self, scope: Scope, label: &LABEL) {
-        self.completeness.close(scope, label)
-    }
->>>>>>> 169d9d9c
 }