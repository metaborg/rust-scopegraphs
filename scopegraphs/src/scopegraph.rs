use std::cell::{Ref, RefCell};
use std::{
    collections::HashSet,
    fmt::{Debug, Formatter},
    hash::Hash,
};

<<<<<<< HEAD
use crate::completeness::{Completeness, Implicit, ScopeExt, UncheckedCompleteness, UserClosed};
=======
use crate::completeness::{Completeness, UncheckedCompleteness};
use crate::label::ArrayInit;
>>>>>>> 169d9d9c
use crate::storage::Storage;
use crate::Label;

/// Representation of scopes (nodes in the scope graph).
#[derive(Copy, Clone, PartialEq, Eq, PartialOrd, Ord, Hash)]
pub struct Scope(pub usize);

impl Debug for Scope {
    fn fmt(&self, f: &mut Formatter<'_>) -> std::fmt::Result {
        write!(f, "#{}", self.0)
    }
}

// Mutability: RefCell in Scope, not Scope in RefCell
// Concurrency: RW-lock on edges

pub struct InnerScopeGraph<'sg, LABEL: Label, DATA> {
    pub storage: &'sg Storage,
    #[allow(clippy::type_complexity)]
    pub edges: RefCell<Vec<&'sg RefCell<LABEL::Array<HashSet<Scope>>>>>, // FIXME: BTreeMap? Vectors? Whatever?
    pub data: RefCell<Vec<&'sg DATA>>,
}

impl<LABEL: Label + Debug, DATA: Debug> Debug for InnerScopeGraph<'_, LABEL, DATA> {
    fn fmt(&self, f: &mut Formatter<'_>) -> std::fmt::Result {
        let edges = self.edges.borrow();

        struct Wrapper<F>(F);
        impl<F: Fn(&mut Formatter) -> std::fmt::Result> Debug for Wrapper<F> {
            fn fmt(&self, f: &mut Formatter<'_>) -> std::fmt::Result {
                self.0(f)
            }
        }

        f.debug_struct("InnerScopeGraph")
            .field(
                "edges",
                &Wrapper(|f: &mut Formatter| -> std::fmt::Result {
                    f.debug_list()
                        .entries(edges.iter().map(|i| Ref::map(i.borrow(), |i| i.as_ref())))
                        .finish()
                }),
            )
            .field("data", &*self.data.borrow())
            .finish()
    }
}

impl<'sg, LABEL: Label, DATA> InnerScopeGraph<'sg, LABEL, DATA> {
    fn new(storage: &'sg Storage) -> Self {
        Self {
            storage,
            edges: RefCell::new(Vec::new()),
            data: RefCell::new(Vec::new()),
        }
    }

    /// Adds a new scope to the graph, with `data` as its associated data.
    /// After this operation, all future calls to [`InnerScopeGraph::get_data`] on this scope will return the associated data.
    pub fn add_scope(&self, data: DATA) -> Scope {
        let id = self.data.borrow().len();

        self.data.borrow_mut().push(self.storage.0.alloc(data));
        self.edges.borrow_mut().push(
            self.storage
                .0
                .alloc(RefCell::new(LABEL::Array::init_from_fn(HashSet::new))),
        );
        Scope(id)
    }

    /// Returns the data associated with the `scope` argument.
    fn get_data(&self, scope: Scope) -> &'sg DATA {
        // panics if src.0 is out of bounds
        // the methods that update `ScopeGraphs` retain the invariant that each scope has an appropriate entry in this vector
        // however, panics can still happen when a scope from a different scope graph is used
        self.data.borrow()[scope.0]
    }
}

impl<'sg, LABEL: Label, DATA> InnerScopeGraph<'sg, LABEL, DATA> {
    /// Adds a new edge from `src`, to `dst`, with label `lbl` to the scope graph.
    /// After this operation, all future calls to [`InnerScopeGraph::get_edges`] on the source will contain the destination.
    pub fn add_edge(&self, src: Scope, lbl: LABEL, dst: Scope) {
        // panics if src.0 is out of bounds
        // the methods that update `ScopeGraphs` retain the invariant that each scope has an appropriate entry in this vector
        // however, panics can still happen when a scope from a different scope graph is used
        self.edges.borrow()[src.0].borrow_mut().as_mut()[lbl.to_usize()].insert(dst);
    }

    /// Returns the targets of the outgoing edges of `src` with label `lbl`.
    pub fn get_edges(&self, scope: Scope, lbl: LABEL) -> Vec<Scope> {
        // panics if scope.0 is out of bounds
        // the methods that update `ScopeGraphs` retain the invariant that each scope has an appropriate entry in this vector
        // however, panics can still happen when a scope from a different scope graph is used
        self.edges.borrow()[scope.0].borrow().as_ref()[lbl.to_usize()]
            .iter()
            .copied()
            .collect()
    }
}

/// Scope Graph data structure.
///
/// As a data structure, scope graphs are simple graphs with labeled nodes and labeled, directed edges.
///
/// This trait has three type parameters:
/// - `LABEL`: the type of the edge labels.
/// - `DATA`: the type of the scope/node labels.
/// - `CMPL`: metadata that guarantees query stability (i.e., query results remain valid in the future).
///
/// The data structure has been designed for typical scope graph usage scenario's.
/// For example, there is no support for _removing_ scopes or edges, as this usually does not happen in scope graphs.
/// In addition, there is no data type for edges, as edges should only be traversed, but never leak outside the scope graph structure.
/// Finally, although not made explicit, `LABEL` should be a finite, iterable set.
pub struct ScopeGraph<'storage, LABEL: Label, DATA, CMPL> {
    pub(crate) inner_scope_graph: InnerScopeGraph<'storage, LABEL, DATA>,
    pub(crate) completeness: CMPL,
}

impl<LABEL: Label + Debug, DATA: Debug, CMPL: Debug> Debug for ScopeGraph<'_, LABEL, DATA, CMPL> {
    fn fmt(&self, f: &mut Formatter<'_>) -> std::fmt::Result {
        f.debug_struct("ScopeGraph")
            .field("inner_scope_graph", &self.inner_scope_graph)
            .field("completeness", &self.inner_scope_graph)
            .finish()
    }
}

impl<'storage, LABEL: Label, DATA, CMPL> ScopeGraph<'storage, LABEL, DATA, CMPL> {
    /// Creates a new, empty, scope graph.
    ///
    /// You must supply a [`Storage`] object, in which the scope graph can allocate memory,
    /// and a [`Completeness`] strategy, that defines how the scope graph should deal with query stability.
    pub fn new(storage: &'storage Storage, completeness: CMPL) -> Self {
        ScopeGraph {
            inner_scope_graph: InnerScopeGraph::new(storage),
            completeness,
        }
    }
}

impl<'sg, LABEL: Label, DATA> ScopeGraph<'sg, LABEL, DATA, UncheckedCompleteness> {
    /// Creates a new scope graph with [`UncheckedCompleteness`] as its completeness validation.
    ///
    /// # Safety
    ///
    /// Unsafe, because [`UncheckedCompleteness`] does not actually guarantee query stability.
    pub unsafe fn raw(storage: &'sg Storage) -> Self {
        Self::new(storage, UncheckedCompleteness::new())
    }
}

impl<'sg, LABEL: Label, DATA, CMPL> ScopeGraph<'sg, LABEL, DATA, CMPL>
where
    CMPL: Completeness<LABEL, DATA>,
{
    /// Add a new scope to the scope graph, with `data` as its label.
    pub fn add_scope(&self, data: DATA) -> Scope {
        let scope = self.inner_scope_graph.add_scope(data);
        self.completeness
            .cmpl_new_scope(&self.inner_scope_graph, scope);
        scope
    }

    // add_edge defined below, based on completeness type

    /// Get the data associated with a scope.
    pub fn get_data(&self, scope: Scope) -> &DATA {
        self.inner_scope_graph.get_data(scope)
    }

    /// Get the targets of the outgoing edges of a scope with some label.
    ///
    /// Permission for this operation is checked by `CMPL`.
    pub fn get_edges(&self, src: Scope, lbl: LABEL) -> CMPL::GetEdgesResult<'_> {
        self.completeness
            .cmpl_get_edges(&self.inner_scope_graph, src, lbl)
    }
}

impl<'sg, LABEL, DATA, CMPL> ScopeGraph<'sg, LABEL, DATA, CMPL>
where
    CMPL: Implicit<LABEL, DATA>,
{
    /// Add a new edge in the scope graph.
    ///
    /// Permission for this is checked by `CMPL`.
    pub fn add_edge(&self, src: Scope, lbl: LABEL, dst: Scope) -> CMPL::NewEdgeResult {
        self.completeness
            .cmpl_new_edge(&self.inner_scope_graph, src, lbl, dst)
    }

    /// Utility function to add declarations (i.e., scopes with data, without any outgoing edges).
    ///
    /// It performs (roughly) the following operation:
    ///
    /// ```ignore
    /// fn add_decl(&self, src: Scope, lbl: LABEL, data: DATA) -> CMPL::NewEdgeResult {
    ///     let s_data = self.add_scope(data);
    ///     self.add_edge(src, lbl, s_data);
    /// }
    /// ```
    pub fn add_decl(&self, src: Scope, lbl: LABEL, data: DATA) -> CMPL::NewEdgeResult {
        // Create scope with no open edges.
        let s_data = self.inner_scope_graph.add_scope(data);
        self.completeness
            .cmpl_new_complete_scope(&self.inner_scope_graph, s_data);
        self.add_edge(src, lbl, s_data)
    }
}

<<<<<<< HEAD
impl<'sg, LABEL: Hash + Eq + Label + Copy + Debug, DATA, CMPL> ScopeGraph<'sg, LABEL, DATA, CMPL>
where
    CMPL: UserClosed<LABEL, DATA>,
{
    /// Add a new edge in the scope graph.
    ///
    /// Permission for this is checked by `CMPL`.
    pub fn ext_edge<'ext>(
        &'ext self,
        ext: &ScopeExt<'ext, LABEL, DATA, CMPL>,
        dst: Scope,
    ) -> CMPL::NewEdgeResult {
        self.completeness
            .cmpl_new_edge(&self.inner_scope_graph, ext.scope, ext.label, dst)
    }

    /// Utility function to add declarations (i.e., scopes with data, without any outgoing edges).
    ///
    /// It performs (roughly) the following operation:
    ///
    /// ```ignore
    /// fn ext_decl(&self, src: Scope, lbl: LABEL, data: DATA) -> CMPL::NewEdgeResult {
    ///     let s_data = self.add_scope(data);
    ///     self.ext_edge(src, lbl, s_data);
    /// }
    /// ```
    pub fn ext_decl<'ext>(
        &'ext self,
        ext: &ScopeExt<'ext, LABEL, DATA, CMPL>,
        data: DATA,
    ) -> CMPL::NewEdgeResult {
        // Create scope with no open edges.
        let s_data = self.inner_scope_graph.add_scope(data);
        self.completeness
            .cmpl_new_complete_scope(&self.inner_scope_graph, s_data);
        self.ext_edge(ext, s_data)
    }
}

impl<'sg, LABEL, DATA, CMPL> ScopeGraph<'sg, LABEL, DATA, CMPL>
=======
impl<'sg, LABEL: Label, DATA, CMPL> ScopeGraph<'sg, LABEL, DATA, CMPL>
>>>>>>> 169d9d9c
where
    DATA: Default,
    CMPL: Completeness<LABEL, DATA>,
{
    /// Add a new scope to the scope graph, with default data.
    pub fn add_scope_default(&self) -> Scope {
        self.add_scope(DATA::default())
    }
}<|MERGE_RESOLUTION|>--- conflicted
+++ resolved
@@ -5,12 +5,8 @@
     hash::Hash,
 };
 
-<<<<<<< HEAD
 use crate::completeness::{Completeness, Implicit, ScopeExt, UncheckedCompleteness, UserClosed};
-=======
-use crate::completeness::{Completeness, UncheckedCompleteness};
 use crate::label::ArrayInit;
->>>>>>> 169d9d9c
 use crate::storage::Storage;
 use crate::Label;
 
@@ -192,7 +188,7 @@
     }
 }
 
-impl<'sg, LABEL, DATA, CMPL> ScopeGraph<'sg, LABEL, DATA, CMPL>
+impl<'sg, LABEL: Label, DATA, CMPL> ScopeGraph<'sg, LABEL, DATA, CMPL>
 where
     CMPL: Implicit<LABEL, DATA>,
 {
@@ -223,7 +219,6 @@
     }
 }
 
-<<<<<<< HEAD
 impl<'sg, LABEL: Hash + Eq + Label + Copy + Debug, DATA, CMPL> ScopeGraph<'sg, LABEL, DATA, CMPL>
 where
     CMPL: UserClosed<LABEL, DATA>,
@@ -263,10 +258,7 @@
     }
 }
 
-impl<'sg, LABEL, DATA, CMPL> ScopeGraph<'sg, LABEL, DATA, CMPL>
-=======
 impl<'sg, LABEL: Label, DATA, CMPL> ScopeGraph<'sg, LABEL, DATA, CMPL>
->>>>>>> 169d9d9c
 where
     DATA: Default,
     CMPL: Completeness<LABEL, DATA>,
