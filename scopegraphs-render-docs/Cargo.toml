--- conflicted
+++ resolved
@@ -1,10 +1,6 @@
 [package]
 name = "scopegraphs-render-docs"
-<<<<<<< HEAD
-version = "0.3.1-rc0"
-=======
 version.workspace = true
->>>>>>> a2dc7203
 authors = ["Mike Lubinets <git@mkl.dev>", "Frank Rehberger <frehberg@gmail.com>", "Jonathan Dönszelmann <jonathan@donsz.nl>"]
 description = "Derived from Aquamarine, a mermaid.js integration for rustdoc, renders scopegraphs by executing doctests to generate mermaid"
 keywords = ["proc_macro", "docs", "rustdoc", "mermaid", "diagram"]
