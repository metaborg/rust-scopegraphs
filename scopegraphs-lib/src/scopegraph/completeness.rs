--- conflicted
+++ resolved
@@ -143,11 +143,7 @@
         }
     }
 
-<<<<<<< HEAD
-    type GetEdgesResult<'a> = EdgesOrDelay<Box<dyn Iterator<Item = Scope> + 'a>, LABEL> where DATA: 'a, LABEL: 'a;
-=======
-    type GetEdgesResult<'a> = EdgesOrDelay<'a, impl Iterator<Item = Scope>, LABEL> where DATA: 'a, LABEL: 'a;
->>>>>>> cf96ac33
+    type GetEdgesResult<'a> = EdgesOrDelay<'a, Box<dyn Iterator<Item = Scope> + 'a>, LABEL> where DATA: 'a, LABEL: 'a;
 
     fn get_edges<'a, 'b: 'a>(
         &mut self,
